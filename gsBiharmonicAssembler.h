/** @file gsBiharmonicAssembler.h

    @brief Provides stiffness matrix for bi-harmonic equation in the mixed formulation

    This file is part of the G+Smo library.

    This Source Code Form is subject to the terms of the Mozilla Public
    License, v. 2.0. If a copy of the MPL was not distributed with this
    file, You can obtain one at http://mozilla.org/MPL/2.0/.

    Author(s):
        A.Shamanskiy (2016 - ...., TU Kaiserslautern)
*/

#pragma once

#include <gsElasticity/gsBaseAssembler.h>

namespace gismo
{

template <class T>
class gsBiharmonicAssembler : public gsBaseAssembler<T>
{
public:
    typedef gsBaseAssembler<T> Base;

    /// @brief This assebmler uses mixed finite elements
    gsBiharmonicAssembler(const gsMultiPatch<T> & patches,
                          const gsMultiBasis<T> & basis,
                          const gsBoundaryConditions<T> & bconditions,
                          const gsFunction<T> & body_force);

    /// @brief Returns the list of default options for assembly
    static gsOptionList defaultOptions();

    /// @brief Refresh routine to set dof-mappers
    virtual void refresh();

    /// @brief Assembles the matrix
    virtual void assemble(bool saveEliminationMatrix = false);

    virtual bool assemble(const gsMatrix<T> & solutionVector,
<<<<<<< HEAD
                          const std::vector<gsMatrix<T> > & fixedDDoFs,
                          bool assembleMatrix = true) {assemble(); return true;}
=======
                          const std::vector<gsMatrix<T> > & fixedDDoFs) { assemble(); }
>>>>>>> d491a413

    //--------------------- SOLUTION CONSTRUCTION ----------------------------------//

    /// @brief construct the solution of the equation
    virtual void constructSolution(const gsMatrix<T> & solVector,
                                   const std::vector<gsMatrix<T> > & fixedDoFs,
                                   gsMultiPatch<T> & solution) const;

    /// @brief construct the Laplacian of the solution
    virtual void constructSolutionAux(const gsMatrix<T> & solVector,
                                      const std::vector<gsMatrix<T> > & fixedDoFs,
                                      gsMultiPatch<T> & solutionAux) const;

    /// @brief construct both the solution and the Laplactian
    virtual void constructSolution(const gsMatrix<T> & solVector,
                                   const std::vector<gsMatrix<T> > & fixedDoFs,
                                   gsMultiPatch<T> & solutionMain, gsMultiPatch<T> & solutionAux) const;

protected:
    /// a custom reserve function to allocate memory for the sparse matrix
    virtual void reserve();

protected:
    using Base::m_pde_ptr;
    using Base::m_bases;
    using Base::m_options;
    using Base::m_system;
    using Base::m_ddof;
    using Base::eliminationMatrix;
};

} // namespace gismo ends

#ifndef GISMO_BUILD_LIB
#include GISMO_HPP_HEADER(gsElMassAssembler.hpp)
#endif
<|MERGE_RESOLUTION|>--- conflicted
+++ resolved
@@ -41,12 +41,7 @@
     virtual void assemble(bool saveEliminationMatrix = false);
 
     virtual bool assemble(const gsMatrix<T> & solutionVector,
-<<<<<<< HEAD
-                          const std::vector<gsMatrix<T> > & fixedDDoFs,
-                          bool assembleMatrix = true) {assemble(); return true;}
-=======
                           const std::vector<gsMatrix<T> > & fixedDDoFs) { assemble(); }
->>>>>>> d491a413
 
     //--------------------- SOLUTION CONSTRUCTION ----------------------------------//
 

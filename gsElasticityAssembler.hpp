/** @file gsElasticityAssembler.hpp

    @brief Provides linear and nonlinear elasticity systems for 2D plain strain and 3D continua.

    This file is part of the G+Smo library.

    This Source Code Form is subject to the terms of the Mozilla Public
    License, v. 2.0. If a copy of the MPL was not distributed with this
    file, You can obtain one at http://mozilla.org/MPL/2.0/.

    Author(s):
        O. Weeger    (2012 - 2015, TU Kaiserslautern),
        A.Shamanskiy (2016 - ...., TU Kaiserslautern)
*/

#pragma once

#include <gsElasticity/gsElasticityAssembler.h>

#include <gsPde/gsPoissonPde.h>
#include <gsUtils/gsPointGrid.h>

// Element visitors
#include <gsElasticity/gsVisitorLinearElasticity.h>
#include <gsElasticity/gsVisitorNonLinearElasticity.h>
#include <gsElasticity/gsVisitorElasticityNeumann.h>

namespace gismo
{

template<class T>
gsElasticityAssembler<T>::gsElasticityAssembler(gsMultiPatch<T> const & patches,
                                                gsMultiBasis<T> const & basis,
                                                gsBoundaryConditions<T> const & bconditions,
                                                const gsFunction<T> & body_force)
{
    // Always concieved as a meaningful class, now gsPde is just a container for
    // the domain, boundary conditions and the right-hand side;
    // any derived class can surve this purpuse, for example gsPoissonPde;
    // TUDO: change/remove gsPde from gsAssembler logic
    gsPiecewiseFunction<T> rightHandSides;
    rightHandSides.addPiece(body_force);
    typename gsPde<T>::Ptr pde( new gsPoissonPde<T>(patches,bconditions,rightHandSides) );
    // gsAssembler<>::initialize requires a vector of bases, one for each unknown;
    // different bases are used to compute Dirichlet DoFs;
    // but always the first basis is used for the assembly;
    // TODO: change gsAssembler logic
    m_dim = body_force.targetDim();
    for (short_t d = 0; d < m_dim; ++d)
        m_bases.push_back(basis);

    Base::initialize(pde, m_bases, defaultOptions());
}

template <class T>
gsOptionList gsElasticityAssembler<T>::defaultOptions()
{
    gsOptionList opt = Base::defaultOptions();
    opt.addReal("YoungsModulus","Youngs modulus of the material",200e9);
    opt.addReal("PoissonsRatio","Poisson's ratio of the material",0.33);
    opt.addReal("Density","Density of the material",1.);
    opt.addReal("TimeFactor","Time factor for the time-dependent forces",1.);
    opt.addInt("MaterialLaw","Material law: 0 for St. Venant-Kirchhof, 1 for Neo-Hooke",material_law::saint_venant_kirchhoff);
    return opt;
}

template <class T>
void gsElasticityAssembler<T>::refresh()
{
    GISMO_ASSERT(m_dim == m_pde_ptr->domain().parDim(), "The RHS dimension and the domain dimension don't match!");
    GISMO_ASSERT(m_dim == 2 || m_dim == 3, "Only two- and three-dimenstion domains are supported!");

    std::vector<gsDofMapper> m_dofMappers(m_dim);
    for (short_t d = 0; d < m_dim; d++)
        m_bases[d].getMapper((dirichlet::strategy)m_options.getInt("DirichletStrategy"),
                             iFace::glue,m_pde_ptr->bc(),m_dofMappers[d],d,true);

    gsVector<unsigned> dims;
    dims.setOnes(m_dim);
    m_system = gsSparseSystem<T>(m_dofMappers, dims);

    m_options.setReal("bdO",m_dim*(1+m_options.getReal("bdO"))-1);
    m_system.reserve(m_bases[0], m_options, 1);

    for (short_t d = 0; d < m_dim; ++d)
        Base::computeDirichletDofs(d);
}

template<class T>
void gsElasticityAssembler<T>::assemble()
{
    m_system.matrix().setZero();
    m_system.reserve(m_bases[0], m_options, 1);
    m_system.rhs().setZero(Base::numDofs(),1);

    if ( this->numDofs() == 0 )
    {
        gsWarn << " No internal DOFs. Computed Dirichlet boundary only.\n";
        return;
    }

    // Compute volumetric integrals and write to the global linear system
    Base::template push<gsVisitorLinearElasticity<T> >();
    // Compute surface integrals and write to the global rhs vector
    Base::template push<gsVisitorElasticityNeumann<T> >(m_pde_ptr->bc().neumannSides());

    m_system.matrix().makeCompressed();
}

template<class T>
void gsElasticityAssembler<T>::assemble(const gsMultiPatch<T> & deformed)
{
    m_system.matrix().setZero();
    m_system.reserve(m_bases[0], m_options, 1);
    m_system.rhs().setZero(Base::numDofs(),1);

    // Compute volumetric integrals and write to the global linear system
    gsVisitorNonLinearElasticity<T> visitor(*m_pde_ptr,deformed);
    Base::template push<gsVisitorNonLinearElasticity<T> >(visitor);
    // Compute surface integrals and write to the global rhs vector
    // change to reuse rhs from linear system
    Base::template push<gsVisitorElasticityNeumann<T> >(m_pde_ptr->bc().neumannSides());

    m_system.matrix().makeCompressed();
}

template <class T>
void gsElasticityAssembler<T>::constructSolution(const gsMatrix<T>& solVector, gsMultiPatch<T>& result, int unk) const
{
    gsVector<index_t> unknowns(m_dim);
    for (short_t d = 0; d < m_dim; ++d)
        unknowns.at(d) = d;
    Base::constructSolution(solVector,result,unknowns);
}

template <class T>
void gsElasticityAssembler<T>::constructCauchyStresses(const gsMultiPatch<T> & displacement,
                                                       gsPiecewiseFunction<T> & result,
                                                       stress_type::type type) const
{
    result.clear();
    if (type == stress_type::all_2D)
        GISMO_ASSERT(m_dim == 2, "Invalid stress type for a 2D problem");
    if (type == stress_type::normal_3D || type == stress_type::shear_3D)
        GISMO_ASSERT(m_dim == 3, "Invalid stress type for a 3D problem");

    T E = m_options.getReal("YoungsModulus");
    T pr = m_options.getReal("PoissonsRatio");
    T lambda = E * pr / ( ( 1. + pr ) * ( 1. - 2. * pr ) );
    T mu     = E / ( 2. * ( 1. + pr ) );

    for (index_t p = 0; p < m_pde_ptr->domain().nPatches(); ++p )
        result.addPiecePointer(new gsCauchyStressFunction<T>(displacement,p,type,lambda,mu));
}

template <class T>
void gsElasticityAssembler<T>::deformGeometry(const gsMatrix<T> & solVector, gsMultiPatch<T> & domain) const
{
    GISMO_ASSERT(domain.domainDim() == m_dim,
                 "Wrong parametric dimension of a given domain: " + util::to_string(domain.domainDim()) +
                 ". Must be: " + util::to_string(m_dim) + ".\n");
    GISMO_ASSERT(domain.targetDim() == m_dim,
                 "Wrong dimension of a given domain: " + util::to_string(domain.targetDim()) +
                 ". Must be: " + util::to_string(m_dim) + ".\n");

    gsMultiPatch<T> solution;
    if (m_dim == 2)
        Base::constructSolution(solVector,solution,gsVector<index_t>::vec(0,1));
    else
        Base::constructSolution(solVector,solution,gsVector<index_t>::vec(0,1,2));

    GISMO_ASSERT(domain.nPatches() == solution.nPatches(),
                 "Wrong number of patches of a given domain: " + util::to_string(domain.nPatches()) +
                 ". Must be: " + util::to_string(solution.nPatches()) + ".\n");

    for (index_t p = 0; p < solution.nPatches(); ++p)
    {
        GISMO_ASSERT(domain.patch(p).coefsSize() == solution.patch(p).coefsSize(),
                     "Wrong number of control points in patch " + util::to_string(p) +
                     " of a given domain: " + util::to_string(domain.patch(p).coefsSize()) +
                     ". Must be: " + util::to_string(solution.patch(p).coefsSize()) + ".\n");

        domain.patch(p).coefs() += solution.patch(p).coefs();
    }
}

template <class T>
void gsElasticityAssembler<T>::setDirichletDofs(index_t patch, boxSide side, const gsMatrix<T> & ddofs)
{
    bool dirBcExists = false;
    typename gsBoundaryConditions<T>::const_iterator it = m_pde_ptr->bc().dirichletBegin();
    while (!dirBcExists && it != m_pde_ptr->bc().dirichletEnd())
    {
        if (it->patch() == patch && it->side() == side)
            dirBcExists = true;
        ++it;
    }
    GISMO_ASSERT(dirBcExists,"Side " + util::to_string(side) + " of patch " + util::to_string(patch)
                             + " does not belong to the Dirichlet boundary\n");

    gsMatrix<unsigned> localBIndices = m_bases[0][patch].boundary(side);
    GISMO_ASSERT(localBIndices.rows() == ddofs.rows() && m_dim == ddofs.cols(),
                 "Wrong size of a given matrix with Dirichlet DoFs: " + util::to_string(ddofs.rows()) +
                 " x " + util::to_string(ddofs.cols()) + ". Must be:" + util::to_string(localBIndices.rows()) +
                 " x " + util::to_string(m_dim) + ".\n");

    for (short_t d = 0; d < m_dim; ++d )
    {
        gsMatrix<unsigned> globalIndices;
        m_system.mapColIndices(localBIndices, patch, globalIndices, d);

        for (index_t i = 0; i < globalIndices.rows(); ++i)
            m_ddof[d](m_system.colMapper(d).global_to_bindex(globalIndices(i,0)),0) = ddofs(i,d);
    }
}

template <class T>
index_t gsElasticityAssembler<T>::checkSolution(const gsMultiPatch<T> & solution) const
{
    index_t corruptedPatch = -1;
    gsMapData<T> mdG, mdU;
    mdG.flags = NEED_DERIV;
    mdU.flags = NEED_DERIV;
    gsMatrix<T> points;

    for (index_t p = 0; p < solution.nPatches(); ++p)
    {
<<<<<<< HEAD
        for (short_t d = 0; d < m_dim; ++d)
            nPoints.at(d) = m_bases[0][p].degree(d);
=======
        gsQuadRule<T> quRule = gsQuadrature::get(m_bases[0][p],m_options);
>>>>>>> 5968537a

        typename gsBasis<T>::domainIter domIt = m_bases[0][p].makeDomainIterator(boundary::none);
        for (; domIt->good(); domIt->next())
        {
            genSamplingPoints(domIt->lowerCorner(),domIt->upperCorner(),quRule,points);
            mdG.points = points;
            mdU.points = points;
            m_pde_ptr->domain().patch(p).computeMap(mdG);
            solution.patch(p).computeMap(mdU);
            for (index_t q = 0; q < points.cols(); ++q)
            {
                gsMatrix<T> physDispJac = mdU.jacobian(q)*(mdG.jacobian(q).cramerInverse());
                gsMatrix<T> F = gsMatrix<T>::Identity(m_dim,m_dim) + physDispJac;
                if (F.determinant() <= 0)
                    return p;
            }
        }
    }
    return corruptedPatch;
}

template <class T>
T gsElasticityAssembler<T>::solutionJacRatio(const gsMultiPatch<T> & solution) const
{
    std::vector<T> maxs, mins;
    gsMapData<T> mdG, mdU;
    mdG.flags = NEED_DERIV;
    mdU.flags = NEED_DERIV;
    gsMatrix<T> points;

    for (index_t p = 0; p < solution.nPatches(); ++p)
    {
<<<<<<< HEAD
        for (short_t d = 0; d < m_dim; ++d)
            nPoints.at(d) = m_bases[0][p].degree(d);
=======
        gsQuadRule<T> quRule = gsQuadrature::get(m_bases[0][p],m_options);
>>>>>>> 5968537a

        typename gsBasis<T>::domainIter domIt = m_bases[0][p].makeDomainIterator(boundary::none);
        for (; domIt->good(); domIt->next())
        {
            genSamplingPoints(domIt->lowerCorner(),domIt->upperCorner(),quRule,points);
            mdG.points = points;
            mdU.points = points;
            m_pde_ptr->domain().patch(p).computeMap(mdG);
            solution.patch(p).computeMap(mdU);

            T minJ = (gsMatrix<T>::Identity(m_dim,m_dim) + mdU.jacobian(0)*(mdG.jacobian(0).cramerInverse())).determinant();
            T maxJ = minJ;
            for (int q = 1; q < points.cols(); ++q)
            {
                T J = (gsMatrix<T>::Identity(m_dim,m_dim) + mdU.jacobian(q)*(mdG.jacobian(q).cramerInverse())).determinant();
                if (J > maxJ)
                    maxJ = J;
                if (J < minJ)
                    minJ = J;
            }

            maxs.push_back(maxJ);
            mins.push_back(minJ);
        }
    }

    return *(std::min_element(mins.begin(),mins.end())) / *(std::max_element(maxs.begin(),maxs.end()));
}

template <class T>
void genSamplingPoints(const gsVector<T> & lower, const gsVector<T> & upper,
                       const gsQuadRule<T> & quRule, gsMatrix<T> & points)
{
    gsMatrix<T> quadPoints;
    gsVector<T> tempVector; // temporary argument for the gsQuadrule::mapTo function
    quRule.mapTo(lower,upper,quadPoints,tempVector);

    gsVector<unsigned> nPoints(quadPoints.rows());
    for (index_t d = 0; d < quadPoints.rows(); ++d)
        nPoints.at(d) = 2;
    gsMatrix<T> corners = gsPointGrid(lower,upper,nPoints);

    points.resize(quadPoints.rows(),quadPoints.cols()+corners.cols());
    points << quadPoints,corners;
}

}// namespace gismo ends<|MERGE_RESOLUTION|>--- conflicted
+++ resolved
@@ -225,12 +225,7 @@
 
     for (index_t p = 0; p < solution.nPatches(); ++p)
     {
-<<<<<<< HEAD
-        for (short_t d = 0; d < m_dim; ++d)
-            nPoints.at(d) = m_bases[0][p].degree(d);
-=======
         gsQuadRule<T> quRule = gsQuadrature::get(m_bases[0][p],m_options);
->>>>>>> 5968537a
 
         typename gsBasis<T>::domainIter domIt = m_bases[0][p].makeDomainIterator(boundary::none);
         for (; domIt->good(); domIt->next())
@@ -263,12 +258,7 @@
 
     for (index_t p = 0; p < solution.nPatches(); ++p)
     {
-<<<<<<< HEAD
-        for (short_t d = 0; d < m_dim; ++d)
-            nPoints.at(d) = m_bases[0][p].degree(d);
-=======
         gsQuadRule<T> quRule = gsQuadrature::get(m_bases[0][p],m_options);
->>>>>>> 5968537a
 
         typename gsBasis<T>::domainIter domIt = m_bases[0][p].makeDomainIterator(boundary::none);
         for (; domIt->good(); domIt->next())

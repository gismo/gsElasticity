/** @file gsMaterialMatrix_test.cpp

    @brief Simple example for material matrix evaluations

    This file is part of the G+Smo library.

    This Source Code Form is subject to the terms of the Mozilla Public
    License, v. 2.0. If a copy of the MPL was not distributed with this
    file, You can obtain one at http://mozilla.org/MPL/2.0/.

    Author(s): H.M. Verhelst
*/

#include <gismo.h>
#include <gsElasticity/gsMaterialEval.h>
// #include <gsElasticity/gsMaterialBase.h>
#include <gsElasticity/gsLinearMaterial.h>
#include <gsElasticity/gsLinearDegradedMaterial.h>

// #include <gsElasticity/gsNeoHookLogMaterial.h>
// #include <gsElasticity/gsNeoHookQuadMaterial.h>
// #include <gsElasticity/gsMuesliMaterial.h>

// #define WITHEIGEN
// #include <muesli/muesli.h>
// #include <muesli/tensor.h>
// #undef matrix

// #include <gsElasticity/gsWriteParaviewMultiPhysics.h>
// #include <gsElasticity/gsElasticityAssembler.h>
// #include <gsStructuralAnalysis/gsStaticNewton.h>

using namespace gismo;

int main (int argc, char** argv)
{
    int material = 0;
    int impl = 1;
    int Compressibility = 0;
    gsCmdLine cmd(".");

    try { cmd.getValues(argc,argv); } catch (int rv) { return rv; }

    // Make geometry
    gsMultiPatch<> mp, mp_def;
    mp.addPatch( gsNurbsCreator<>::BSplineCube(1) ); // degree
    mp.addAutoBoundaries();

    mp_def = mp;
    mp_def.patch(0).coefs().col(0) *= 2; // deformation *2 in the x direction (col(0))


     
    real_t thickness = 1.0;
    real_t E_modulus = 210e9;
    real_t PoissonRatio = 0.3;
    real_t PoissonRatio2 = 0.3;
    real_t Ratio = 1;
    gsFunctionExpr<> t(std::to_string(thickness), 3);
    gsFunctionExpr<> E(std::to_string(E_modulus),3);
    gsFunctionExpr<> nu(std::to_string(PoissonRatio),3);
    gsFunctionExpr<> nu2(std::to_string(PoissonRatio2),3);
    gsConstantFunction<> ratio(Ratio,3);

    // ====== Initialize damage ====== !!
    gsMatrix<> tmp = gsMatrix<>::Random(mp_def.patch(0).coefs().rows(),1);
    gsMatrix<> damage = 0.1 * tmp.array() + 0.1; // damage btw 0 and 0.2
    gsGeometry<>::uPtr damage_ = mp_def.basis(0).makeGeometry(give(damage)); // spline (Function)


    gsLinearMaterial<3,real_t> SvK(E_modulus, PoissonRatio2, mp, mp_def); // why twice?
    gsMaterialEval<real_t, gsMaterialOutput::E> SvK_E(&SvK, &mp_def);
    gsMaterialEval<real_t, gsMaterialOutput::S> SvK_S(&SvK, &mp_def);
    gsMaterialEval<real_t, gsMaterialOutput::C> SvK_C(&SvK, &mp_def);

<<<<<<< HEAD
    // gsLinearDegradedMaterial<3,real_t> SvK_deg(E_modulus, PoissonRatio2, mp, mp_def, damage_);
    // gsMaterialEval<real_t, gsMaterialOutput::C> SvK_C(&SvK_deg, &mp_def);

    // gsLinearDegradedMaterial<3,real_t> SvK_deg(E_modulus, PoissonRatio, mp, mp_def, damage);

    // gsMaterialEval<real_t, gsMaterialOutput::C> SvK_C(&SvK, &mp_def);
=======
    // gsMaterialEval<real_t, gsMaterialOutput::Eplus> SvK_E(&SvK, &mp_def);
>>>>>>> db8479fe

    // gsNeoHookLogMaterial<real_t> NH(E_modulus, PoissonRatio2, &mp, &mp_def);
    //gsMaterialBase<real_t> base(&mp, &mp_def);

    gsVector<> pt(3);
    pt.col(0)<<0.125,0.375,0.5;

    gsMatrix<> pts(3,6);
    pts.col(0)<<0.125,0.375,0.5;
    pts.col(1)<<0.375,0.125,0.5;
    pts.col(2)<<0.125,0.25,0.5;
    pts.col(3)<<0.25,0.125,0.5;
    pts.col(4)<<0.25,0.25,0.5;
    pts.col(5)<<0.5,0.5,0.5;

    gsMatrix<> Fres, Eres, Sres;
    // strains
    SvK_E.piece(0).eval_into(pt,Sres);
    gsDebugVar(Sres);
    // strsses
    SvK_S.piece(0).eval_into(pt,Sres);
    gsDebugVar(Sres);
<<<<<<< HEAD
    // material matrix
    // SvK_C.piece(0).eval_into(pt,Sres); // problem evaluation of C
    // gsDebugVar(Sres);



    // ============================================================
    // Expression assembler check
    gsExprAssembler<> A(1,1);
    gsExprEvaluator<> ev(A);

    typedef gsExprAssembler<>::geometryMap geometryMap;
    typedef gsExprAssembler<>::variable    variable;
    typedef gsExprAssembler<>::space       space;
    typedef gsExprAssembler<>::solution    solution;
    
    gsMatrix<> disp =  mp_def.patch(0).coefs()- mp.patch(0).coefs(); // displacement vector
    gsMatrix<> disp_vec = disp.transpose();

    // gsDebugVar(disp);
    // gsDebugVar(disp_vec);

    gsMultiBasis<> dbasis(mp,true);
    
    space w = A.getSpace(dbasis,3); // 3 dimensional solution field?

    A.setIntegrationElements(dbasis); // necesito escribir la basis!

    geometryMap G = A.getMap(mp); // al mp o al mp_def? domain dimension 3

    solution u = A.getSolution(w, disp); // 3 rows one column

    w.setup(); //setup allocates the degree-of-freedom mapper

    auto lambda = E_modulus * PoissonRatio / ( ( 1. + PoissonRatio ) * ( 1. - 2. * PoissonRatio ) );
    auto mu     = E_modulus / ( 2. * ( 1. + PoissonRatio ) );

    gsMatrix<> I = gsMatrix<>::Identity(3,3); // es 3x3?

    auto phys_jacobian = ijac(u, G);

    // gsDebugVar(ev.eval(phys_jacobian,pt,0).cols());
    // gsDebugVar(ev.eval(phys_jacobian,pt,0).rows());

    // Linear strains
    //auto EE = 0.5*(phys_jacobian.cwisetr() + phys_jacobian); //?? in matrix??? strain
    // Green lagrange strain
    auto EE = 0.5*(phys_jacobian.cwisetr() + phys_jacobian + phys_jacobian.cwisetr() * phys_jacobian); //?? in matrix??? strain
    
    // gsDebugVar(ev.eval(phys_jacobian,pt,0));
    // gsDebugVar(ev.eval(EE,pt,0).cols());
    // gsDebugVar(ev.eval(EE,pt,0).rows());

    auto EE_eval = ev.eval(EE,pt,0); // Strain (small deformations) evaluated at pt (x,y,z)
    gsDebugVar(EE_eval);
    
    auto SS = lambda * EE.trace().val()*I + 2.0*mu*EE; // stress
    auto SS_eval = ev.eval(SS,pt,0); // Stress evaluated at pt (x,y,z)
    gsDebugVar(SS_eval);

    // ============================================================
    //

    // ------------- Elasticity check (with expression assembler) -------------
    // // gsDebugVar( mp.patch(0).coefs());
    // // gsDebugVar( mp_def.patch(0).coefs());

    // auto matrix_disp =  mp_def.patch(0).coefs()- mp.patch(0).coefs();
    // gsDebugVar(matrix_disp);
    
    // // for (index_t q = 0; q < matrix_disp.cols(); ++q)
    // // {
    // //     auto dispGrad = matrix_disp.jacobian(q)*(matrix_disp.jacobian(q).cramerInverse());
    // // }
    // // auto eps = (dispGrad + dispGrad.transpose())/2;
    // gsMatrix<> result;
    // //auto holahola =  gsCauchyStressFunction<index_t>::linearElastic(matrix_disp,result);
    // // gsWriteParaview(mp,"holahola",1,true);

    
    
    
    
    // gsExprAssembler<> A(1,1);

    // typedef gsExprAssembler<>::geometryMap geometryMap;
    // typedef gsExprAssembler<>::variable    variable;
    // typedef gsExprAssembler<>::space       space;
    // typedef gsExprAssembler<>::solution    solution;
    
    // gsMultiBasis<> dbasis(mp,true);
    
    // space w = A.getSpace(dbasis);

    // A.setIntegrationElements(dbasis); // necesito escribir la basis!
    // gsExprEvaluator<> ev(A);
    // A.assembleJacobian()
    // geometryMap G = A.getMap(mp); // al mp o al mp_def?

    

    // // Set the discretization space
    // space u_trial = A.getSpace(dbasis, 3); //?

    // auto phys_jacobian = ijac(u_trial, G);
    // auto epsilon = 0.5*(phys_jacobian.cwisetr() + phys_jacobian);
    // gsDebugVar(epsilon);

    // auto matrix = lambda * Itr + mu * Idev;

    // epsilon.eval_into(pt);
    // -------------------------------------------------------------------------

=======
    SvK_C.piece(0).eval_into(pt,Sres);
    gsDebugVar(Sres);
>>>>>>> db8479fe

    // NH.eval_vector_into(pt,Sres,0);
    // gsDebugVar(Sres);
    // NH.eval_matrix_into(pt,Sres,0);
    // gsDebugVar(Sres);


    // //////////////////////////////////////////////////////////////////////////////////////////////
    // ////////////////////////////////////////MUESLI////////////////////////////////////////////////
    // //////////////////////////////////////////////////////////////////////////////////////////////

    // muesli::materialProperties properties_svk;
    // properties_svk.insert(std::pair<std::string,real_t>("young",E_modulus));
    // properties_svk.insert(std::pair<std::string,real_t>("poisson",PoissonRatio));
    // muesli::svkMaterial svk("svk", properties_svk);
    // muesli::finiteStrainMP* p_svk = svk.createMaterialPoint();

    // muesli::finiteStrainMaterial * muesliMaterial = new muesli::svkMaterial("svk", properties_svk);

    // gsMuesliMaterial<real_t> muesliSvK(muesliMaterial,&mp);
    // muesliSvK.updateCurrentState(&mp_def);
    // muesliSvK.commitCurrentState();
    // muesliSvK.eval_vector_into(pt,Sres,0);
    // gsDebugVar(Sres);
    // muesliSvK.eval_matrix_into(pt,Sres,0);
    // gsDebugVar(Sres);


    // real_t mu = E_modulus / (2.*(1. + PoissonRatio2));
    // real_t c2 = mu/(Ratio+1);
    // real_t c1 = Ratio*c2;

    // c1 *= 2;
    // c2 *= 2;

    // muesli::materialProperties properties_nh, properties_mr;
    // properties_nh.insert(std::pair<std::string,real_t>("young",E_modulus));
    // properties_nh.insert(std::pair<std::string,real_t>("poisson",PoissonRatio));
    // // properties_nh.insert(std::pair<std::string,real_t>("subtype regularized",true));
    // muesli::neohookeanMaterial nh("nh", properties_nh);
    // muesli::finiteStrainMP* p_nh = nh.createMaterialPoint();

    // properties_mr.insert(std::pair<std::string,real_t>("alpha1",c1));
    // properties_mr.insert(std::pair<std::string,real_t>("alpha2",c2));
    // properties_mr.insert(std::pair<std::string,real_t>("incompressible",true));
    // muesli::mooneyMaterial mr("mr", properties_mr);
    // muesli::finiteStrainMP* p_mr = mr.createMaterialPoint();

    // // std::ofstream stream("data.txt");
    // // mr.print(stream);
    // // // std::cout<<stream;

    // gsMatrix<> F, strain, C;
    // for (index_t k=0; k!= pt.cols(); k++)
    // {
    //     F = Fres.reshapeCol(k,3,3);
    //     strain = Eres.reshapeCol(k,3,3);
    //     gsDebugVar(F);
    //     gsDebugVar(strain);

    //     gsInfo<<"---------------------------------------------------------------------\n";

    //     istensor stress;
    //     itensor4 tangent;
    //     p_svk->updateCurrentState(k,F);
    //     // gsMatrix<real_t,3,3> stress;
    //     p_svk->secondPiolaKirchhoffStress(stress);
    //     gsDebugVar(stress);
    //     p_svk->CauchyStress(stress);
    //     gsDebugVar(stress);
    //     p_svk->convectedTangent(tangent);
    //     gsDebugVar(tangent);

    //     gsDebugVar(p_svk->deformationGradient());


    //     p_svk->commitCurrentState();

    //     gsDebugVar(F.transpose() * F);
    //     gsDebugVar(C);
    //     gsDebugVar(strain);


    //     gsInfo<<"---------------------------------------------------------------------\n";

    //     p_nh->updateCurrentState(k,F);
    //     // gsMatrix<real_t,3,3> stress;
    //     p_nh->secondPiolaKirchhoffStress(stress);
    //     gsDebugVar(stress);
    //     p_nh->CauchyStress(stress);
    //     gsDebugVar(stress);
    //     p_nh->convectedTangent(tangent);
    //     gsDebugVar(tangent);

    //     gsDebugVar(p_nh->deformationGradient());


    //     p_nh->commitCurrentState();

    //     gsInfo<<"---------------------------------------------------------------------\n";

    //     p_mr->updateCurrentState(k,F);
    //     // gsMatrix<real_t,3,3> stress;
    //     p_mr->secondPiolaKirchhoffStress(stress);
    //     gsDebugVar(stress);
    //     p_mr->CauchyStress(stress);
    //     gsDebugVar(stress);

    //     gsDebugVar(p_mr->deformationGradient());


    //     p_mr->commitCurrentState();

    // }

    return 0;
}<|MERGE_RESOLUTION|>--- conflicted
+++ resolved
@@ -73,16 +73,12 @@
     gsMaterialEval<real_t, gsMaterialOutput::S> SvK_S(&SvK, &mp_def);
     gsMaterialEval<real_t, gsMaterialOutput::C> SvK_C(&SvK, &mp_def);
 
-<<<<<<< HEAD
     // gsLinearDegradedMaterial<3,real_t> SvK_deg(E_modulus, PoissonRatio2, mp, mp_def, damage_);
     // gsMaterialEval<real_t, gsMaterialOutput::C> SvK_C(&SvK_deg, &mp_def);
 
     // gsLinearDegradedMaterial<3,real_t> SvK_deg(E_modulus, PoissonRatio, mp, mp_def, damage);
 
     // gsMaterialEval<real_t, gsMaterialOutput::C> SvK_C(&SvK, &mp_def);
-=======
-    // gsMaterialEval<real_t, gsMaterialOutput::Eplus> SvK_E(&SvK, &mp_def);
->>>>>>> db8479fe
 
     // gsNeoHookLogMaterial<real_t> NH(E_modulus, PoissonRatio2, &mp, &mp_def);
     //gsMaterialBase<real_t> base(&mp, &mp_def);
@@ -105,124 +101,8 @@
     // strsses
     SvK_S.piece(0).eval_into(pt,Sres);
     gsDebugVar(Sres);
-<<<<<<< HEAD
-    // material matrix
-    // SvK_C.piece(0).eval_into(pt,Sres); // problem evaluation of C
-    // gsDebugVar(Sres);
-
-
-
-    // ============================================================
-    // Expression assembler check
-    gsExprAssembler<> A(1,1);
-    gsExprEvaluator<> ev(A);
-
-    typedef gsExprAssembler<>::geometryMap geometryMap;
-    typedef gsExprAssembler<>::variable    variable;
-    typedef gsExprAssembler<>::space       space;
-    typedef gsExprAssembler<>::solution    solution;
-    
-    gsMatrix<> disp =  mp_def.patch(0).coefs()- mp.patch(0).coefs(); // displacement vector
-    gsMatrix<> disp_vec = disp.transpose();
-
-    // gsDebugVar(disp);
-    // gsDebugVar(disp_vec);
-
-    gsMultiBasis<> dbasis(mp,true);
-    
-    space w = A.getSpace(dbasis,3); // 3 dimensional solution field?
-
-    A.setIntegrationElements(dbasis); // necesito escribir la basis!
-
-    geometryMap G = A.getMap(mp); // al mp o al mp_def? domain dimension 3
-
-    solution u = A.getSolution(w, disp); // 3 rows one column
-
-    w.setup(); //setup allocates the degree-of-freedom mapper
-
-    auto lambda = E_modulus * PoissonRatio / ( ( 1. + PoissonRatio ) * ( 1. - 2. * PoissonRatio ) );
-    auto mu     = E_modulus / ( 2. * ( 1. + PoissonRatio ) );
-
-    gsMatrix<> I = gsMatrix<>::Identity(3,3); // es 3x3?
-
-    auto phys_jacobian = ijac(u, G);
-
-    // gsDebugVar(ev.eval(phys_jacobian,pt,0).cols());
-    // gsDebugVar(ev.eval(phys_jacobian,pt,0).rows());
-
-    // Linear strains
-    //auto EE = 0.5*(phys_jacobian.cwisetr() + phys_jacobian); //?? in matrix??? strain
-    // Green lagrange strain
-    auto EE = 0.5*(phys_jacobian.cwisetr() + phys_jacobian + phys_jacobian.cwisetr() * phys_jacobian); //?? in matrix??? strain
-    
-    // gsDebugVar(ev.eval(phys_jacobian,pt,0));
-    // gsDebugVar(ev.eval(EE,pt,0).cols());
-    // gsDebugVar(ev.eval(EE,pt,0).rows());
-
-    auto EE_eval = ev.eval(EE,pt,0); // Strain (small deformations) evaluated at pt (x,y,z)
-    gsDebugVar(EE_eval);
-    
-    auto SS = lambda * EE.trace().val()*I + 2.0*mu*EE; // stress
-    auto SS_eval = ev.eval(SS,pt,0); // Stress evaluated at pt (x,y,z)
-    gsDebugVar(SS_eval);
-
-    // ============================================================
-    //
-
-    // ------------- Elasticity check (with expression assembler) -------------
-    // // gsDebugVar( mp.patch(0).coefs());
-    // // gsDebugVar( mp_def.patch(0).coefs());
-
-    // auto matrix_disp =  mp_def.patch(0).coefs()- mp.patch(0).coefs();
-    // gsDebugVar(matrix_disp);
-    
-    // // for (index_t q = 0; q < matrix_disp.cols(); ++q)
-    // // {
-    // //     auto dispGrad = matrix_disp.jacobian(q)*(matrix_disp.jacobian(q).cramerInverse());
-    // // }
-    // // auto eps = (dispGrad + dispGrad.transpose())/2;
-    // gsMatrix<> result;
-    // //auto holahola =  gsCauchyStressFunction<index_t>::linearElastic(matrix_disp,result);
-    // // gsWriteParaview(mp,"holahola",1,true);
-
-    
-    
-    
-    
-    // gsExprAssembler<> A(1,1);
-
-    // typedef gsExprAssembler<>::geometryMap geometryMap;
-    // typedef gsExprAssembler<>::variable    variable;
-    // typedef gsExprAssembler<>::space       space;
-    // typedef gsExprAssembler<>::solution    solution;
-    
-    // gsMultiBasis<> dbasis(mp,true);
-    
-    // space w = A.getSpace(dbasis);
-
-    // A.setIntegrationElements(dbasis); // necesito escribir la basis!
-    // gsExprEvaluator<> ev(A);
-    // A.assembleJacobian()
-    // geometryMap G = A.getMap(mp); // al mp o al mp_def?
-
-    
-
-    // // Set the discretization space
-    // space u_trial = A.getSpace(dbasis, 3); //?
-
-    // auto phys_jacobian = ijac(u_trial, G);
-    // auto epsilon = 0.5*(phys_jacobian.cwisetr() + phys_jacobian);
-    // gsDebugVar(epsilon);
-
-    // auto matrix = lambda * Itr + mu * Idev;
-
-    // epsilon.eval_into(pt);
-    // -------------------------------------------------------------------------
-
-=======
     SvK_C.piece(0).eval_into(pt,Sres);
     gsDebugVar(Sres);
->>>>>>> db8479fe
 
     // NH.eval_vector_into(pt,Sres,0);
     // gsDebugVar(Sres);

--- conflicted
+++ resolved
@@ -109,12 +109,8 @@
     gsSparseSolver<>::SimplicialLDLT solver(m_system.matrix());
     return solver.solve(m_system.rhs());
 #endif
-<<<<<<< HEAD
-//    numIters = 1;
-=======
     numIters = 1;
     return gsMatrix<T>();
->>>>>>> 91eb0089
 }
 
 template <class T>

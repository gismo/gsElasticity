--- conflicted
+++ resolved
@@ -141,18 +141,12 @@
 template <class T>
 index_t gsALE<T>::linearMethod()
 {
-<<<<<<< HEAD
-    for (size_t i = 0; i < fsiInterface.fluidSides.size(); ++i)
-        assembler->setFixedDofs(fsiInterface.fluidSides[i].patch,
-                                fsiInterface.fluidSides[i].side(),
-                                disp.patch(fsiInterface.solidSides[i].patch).boundary(fsiInterface.solidSides[i].side())->coefs(),true);
-=======
-    for (index_t i = 0; i < m_interface.sidesA.size(); ++i)
+
+    for (size_t i = 0; i < m_interface.sidesA.size(); ++i)
         assembler->setFixedDofs(m_interface.sidesB[i].patch,
                                 m_interface.sidesB[i].side(),
                                 disp.patch(m_interface.sidesA[i].patch).boundary(m_interface.sidesA[i].side())->coefs(),
                                 methodALE == ale_method::LE ? false : true);
->>>>>>> d491a413
     assembler->eliminateFixedDofs();
 
 #ifdef GISMO_WITH_PARDISO
@@ -173,20 +167,12 @@
 template <class T>
 index_t gsALE<T>::linearIncrementalMethod()
 {
-<<<<<<< HEAD
-    for (size_t i = 0; i < fsiInterface.fluidSides.size(); ++i)
-        assembler->setFixedDofs(fsiInterface.fluidSides[i].patch,
-                                fsiInterface.fluidSides[i].side(),
-                                disp.patch(fsiInterface.solidSides[i].patch).boundary(fsiInterface.solidSides[i].side())->coefs()-
-                                ALEdisp.patch(fsiInterface.fluidSides[i].patch).boundary(fsiInterface.fluidSides[i].side())->coefs(),true);
-=======
-    for (index_t i = 0; i < m_interface.sidesA.size(); ++i)
+    for (size_t i = 0; i < m_interface.sidesA.size(); ++i)
         assembler->setFixedDofs(m_interface.sidesB[i].patch,
                                 m_interface.sidesB[i].side(),
                                 disp.patch(m_interface.sidesA[i].patch).boundary(m_interface.sidesA[i].side())->coefs() -
                                 ALEdisp.patch(m_interface.sidesB[i].patch).boundary(m_interface.sidesB[i].side())->coefs(),
                                 methodALE == ale_method::ILE ? false : true);
->>>>>>> d491a413
     assembler->assemble();
 
 #ifdef GISMO_WITH_PARDISO
@@ -211,81 +197,13 @@
 }
 
 template <class T>
-<<<<<<< HEAD
-index_t gsALE<T>::LE()
-{
-    for (size_t i = 0; i < fsiInterface.fluidSides.size(); ++i)
-        assembler->setFixedDofs(fsiInterface.fluidSides[i].patch,
-                                fsiInterface.fluidSides[i].side(),
-                                disp.patch(fsiInterface.solidSides[i].patch).boundary(fsiInterface.solidSides[i].side())->coefs());
-    assembler->eliminateFixedDofs();
-
-#ifdef GISMO_WITH_PARDISO
-    gsSparseSolver<>::PardisoLDLT solver(assembler->matrix());
-    gsVector<> solVector = solver.solve(assembler->rhs());
-#else
-    gsSparseSolver<>::SimplicialLDLT solver(assembler->matrix());
-    gsVector<> solVector = solver.solve(assembler->rhs());
-#endif
-
-    assembler->constructSolution(solVector,assembler->allFixedDofs(),ALEdisp);
-    if (m_options.getSwitch("Check"))
-        return checkDisplacement(assembler->patches(),ALEdisp);
-    else
-        return -1;
-}
-
-
-template <class T>
-index_t gsALE<T>::ILE()
-{
-    for (size_t i = 0; i < fsiInterface.fluidSides.size(); ++i)
-        assembler->setFixedDofs(fsiInterface.fluidSides[i].patch,
-                                fsiInterface.fluidSides[i].side(),
-                                disp.patch(fsiInterface.solidSides[i].patch).boundary(fsiInterface.solidSides[i].side())->coefs()-
-                                ALEdisp.patch(fsiInterface.fluidSides[i].patch).boundary(fsiInterface.fluidSides[i].side())->coefs());
-    assembler->assemble();
-
-#ifdef GISMO_WITH_PARDISO
-    gsSparseSolver<>::PardisoLDLT solver(assembler->matrix());
-    gsVector<> solVector = solver.solve(assembler->rhs());
-#else
-    gsSparseSolver<>::SimplicialLDLT solver(assembler->matrix());
-    gsVector<> solVector = solver.solve(assembler->rhs());
-#endif
-
-    gsMultiPatch<T> ALEupdate;
-    assembler->constructSolution(solVector,assembler->allFixedDofs(),ALEupdate);
-    for (size_t p = 0; p < ALEupdate.nPatches(); ++p)
-    {
-        ALEdisp.patch(p).coefs() += ALEupdate.patch(p).coefs();
-        assembler->patches().patch(p).coefs() += ALEupdate.patch(p).coefs();
-    }
-    if (m_options.getSwitch("Check"))
-        return checkGeometry(assembler->patches());
-    else
-        return -1;
-}
-
-
-
-template <class T>
-index_t gsALE<T>::TINE()
-{
-    for (size_t i = 0; i < fsiInterface.fluidSides.size(); ++i)
-        assembler->setFixedDofs(fsiInterface.fluidSides[i].patch,
-                                fsiInterface.fluidSides[i].side(),
-                                disp.patch(fsiInterface.solidSides[i].patch).boundary(fsiInterface.solidSides[i].side())->coefs()-
-                                ALEdisp.patch(fsiInterface.fluidSides[i].patch).boundary(fsiInterface.fluidSides[i].side())->coefs());
-=======
 index_t gsALE<T>::nonlinearMethod()
 {
-    for (index_t i = 0; i < m_interface.sidesA.size(); ++i)
+    for (size_t i = 0; i < m_interface.sidesA.size(); ++i)
         assembler->setFixedDofs(m_interface.sidesB[i].patch,
                                 m_interface.sidesB[i].side(),
                                 disp.patch(m_interface.sidesA[i].patch).boundary(m_interface.sidesA[i].side())->coefs() -
                                 ALEdisp.patch(m_interface.sidesB[i].patch).boundary(m_interface.sidesB[i].side())->coefs());
->>>>>>> d491a413
     solverNL->reset();
     solverNL->solve();
     assembler->constructSolution(solverNL->solution(),solverNL->allFixedDofs(),ALEdisp);
@@ -295,34 +213,6 @@
         return -1;
 }
 
-<<<<<<< HEAD
-
-template <class T>
-index_t gsALE<T>::BHE()
-{
-    for (size_t i = 0; i < fsiInterface.fluidSides.size(); ++i)
-        assembler->setFixedDofs(fsiInterface.fluidSides[i].patch,
-                                fsiInterface.fluidSides[i].side(),
-                                disp.patch(fsiInterface.solidSides[i].patch).boundary(fsiInterface.solidSides[i].side())->coefs(),true);
-    assembler->eliminateFixedDofs();
-
-#ifdef GISMO_WITH_PARDISO
-    gsSparseSolver<>::PardisoLDLT solver(assembler->matrix());
-    gsMatrix<> solVector = solver.solve(assembler->rhs());
-#else
-    gsSparseSolver<>::SimplicialLDLT solver(assembler->matrix());
-    gsMatrix<> solVector = solver.solve(assembler->rhs());
-#endif
-
-    assembler->constructSolution(solVector,assembler->allFixedDofs(),ALEdisp);
-    if (m_options.getSwitch("Check"))
-        return checkDisplacement(assembler->patches(),ALEdisp);
-    else
-        return -1;
-}
-
-=======
->>>>>>> d491a413
 template <class T>
 void gsALE<T>::saveState()
 {
@@ -340,13 +230,8 @@
     GISMO_ENSURE(hasSavedState,"No state saved!");
     if (methodALE == ale_method::TINE || methodALE == ale_method::TINE_StVK)
         solverNL->recoverState();
-<<<<<<< HEAD
-    if (methodALE == ale_method::IHE || methodALE == ale_method::ILE)
+    if (methodALE == ale_method::IHE || methodALE == ale_method::ILE || methodALE == ale_method::IBHE)
         for (size_t p = 0; p < ALEdisp.nPatches(); ++p)
-=======
-    if (methodALE == ale_method::IHE || methodALE == ale_method::ILE || methodALE == ale_method::IBHE)
-        for (index_t p = 0; p < ALEdisp.nPatches(); ++p)
->>>>>>> d491a413
             assembler->patches().patch(p).coefs() += ALEdispSaved.patch(p).coefs() - ALEdisp.patch(p).coefs();
     for (size_t p = 0; p < ALEdisp.nPatches(); ++p)
         ALEdisp.patch(p).coefs() = ALEdispSaved.patch(p).coefs();

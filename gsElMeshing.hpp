/** @file gsElMeshing.hpp

    @brief Provides isogeometric meshing and modelling routines.

    This file is part of the G+Smo library.

    This Source Code Form is subject to the terms of the Mozilla Public
    License, v. 2.0. If a copy of the MPL was not distributed with this
    file, You can obtain one at http://mozilla.org/MPL/2.0/.

    Author(s):
        A.Shamanskiy (2016 - ...., TU Kaiserslautern)
*/

#pragma once

#include <gsElasticity/gsElMeshing.h>

#include <gsCore/gsField.h>
#include <gsCore/gsFuncData.h>
#include <gsCore/gsFunctionExpr.h>
#include <gsNurbs/gsBSpline.h>
#include <gsNurbs/gsTensorBSplineBasis.h>
#include <gsAssembler/gsQuadRule.h>
#include <gsAssembler/gsQuadrature.h>

#include <gsElasticity/gsElasticityAssembler.h>
#include <gsElasticity/gsElasticityFunctions.h>
#include <gsElasticity/gsElasticityNewton.h>

namespace gismo
{

//-----------------------------------//
//--------- Mesh deformation --------//
//-----------------------------------//

template <class T>
<<<<<<< HEAD
void computeDeformation(std::vector<gsMultiPatch<T> > & displacements,
                            gsMultiPatch<T> const & initDomain, gsBoundaryConditions<T> const & bdryCurves,
                            index_t numSteps, index_t materialLaw, T poissonRatio)
{
    index_t numP = initDomain.nPatches();
    short_t pDim = initDomain.parDim();
    displacements.resize(numSteps);

    gsMultiBasis<T> basis(initDomain);

    gsBoundaryConditions<T> bcInfo;
    for (auto it = initDomain.bBegin(); it != initDomain.bEnd(); ++it)
        for (index_t d = 0; d < pDim; ++d)
            bcInfo.addCondition(it->patch,it->side(),condition_type::dirichlet,0,d);

    std::map<std::pair<index_t,index_t>,gsMatrix<T> > deformCoefs;
    for (auto it = bdryCurves.dirichletBegin(); it != bdryCurves.dirichletEnd(); ++it)
        deformCoefs[std::pair<index_t,index_t>(it->patch(),it->side())] = (static_cast<gsGeometry<T> &>(*(it->function())).coefs() -
                                                                   initDomain.patch(it->patch()).boundary(it->side())->coefs()) / numSteps;
    std::vector<std::string> zeros;
    for (short_t d = 0; d < pDim; ++d)
        zeros.push_back("0.");
    gsFunctionExpr<T> g(zeros,pDim);

    gsElasticityAssembler<T> assembler(initDomain,basis,bcInfo,g);
    assembler.options().setReal("PoissonsRatio",poissonRatio);
    assembler.options().setInt("MaterialLaw",materialLaw);
    for (auto it = bdryCurves.dirichletBegin(); it != bdryCurves.dirichletEnd(); ++it)
        assembler.setDirichletDofs(it->patch(),it->side(),deformCoefs.at(std::pair<index_t,index_t>(it->patch(),it->side())));

    for (index_t s = 0; s < numSteps; ++s)
    {
        if (s > 0)
            assembler.assemble(displacements[s-1]);
        else
            assembler.assemble();

        gsSparseSolver<>::LU solver(assembler.matrix());
        gsVector<T> solVector = solver.solve(assembler.rhs());
        assembler.constructSolution(solVector,displacements[s]);

        if (s > 0)
            for (index_t p = 0; p < numP; ++p)
                displacements[s].patch(p).coefs() += displacements[s-1].patch(p).coefs();

        index_t corruptedPatch = assembler.checkSolution(displacements[s]);
        gsInfo << "Step: " << s+1 << "/" << numSteps
               << ", J" << (corruptedPatch == -1 ? " > 0" : " < 0") << std::endl;
        if (materialLaw == 1)
            GISMO_ENSURE(corruptedPatch == -1, "Invalid incremental deformation, J < 0");
    }
}

template <class T>
void computeDeformation(std::vector<gsMultiPatch<T> > & displacements, gsMultiPatch<T> const & initDomain,
                        gsBoundaryConditions<T> const & bdryCurves, T poissonRatio, T threshold)
=======
index_t computeMeshDeformation(std::vector<gsMultiPatch<T> > & displacements, gsMultiPatch<T> const & initDomain,
                               gsBoundaryConditions<T> const & bdryCurves, T poissonRatio,
                               index_t numSteps, index_t maxAdapt, T qualityRatio,
                               bool finalize, T tolerance, index_t maxNumIterations)
>>>>>>> 5968537a
{
    index_t numP = initDomain.nPatches();
    short_t pDim = initDomain.parDim();

    gsMultiBasis<T> basis(initDomain);

    gsBoundaryConditions<T> bcInfo;
    for (auto it = initDomain.bBegin(); it != initDomain.bEnd(); ++it)
        for (index_t d = 0; d < pDim; ++d)
            bcInfo.addCondition(it->patch,it->side(),condition_type::dirichlet,0,d);

    std::map<std::pair<index_t,index_t>,gsMatrix<T> > deformCoefs;
    for (auto it = bdryCurves.dirichletBegin(); it != bdryCurves.dirichletEnd(); ++it)
        deformCoefs[std::pair<index_t,index_t>(it->patch(),it->side())] = (static_cast<gsGeometry<T> &>(*(it->function())).coefs() -
                                                                   initDomain.patch(it->patch()).boundary(it->side())->coefs());

    std::vector<std::string> zeros;
    for (short_t d = 0; d < pDim; ++d)
        zeros.push_back("0.");
    gsFunctionExpr<T> g(zeros,pDim);

    gsElasticityAssembler<T> assembler(initDomain,basis,bcInfo,g);
    assembler.options().setReal("PoissonsRatio",poissonRatio);
    assembler.options().setInt("MaterialLaw",1);

    index_t stepNum = 0;
    gsVector<T> totalIncSolVector(assembler.numDofs());
    // ------------ Incremental section --------------//
    gsInfo << "Adaptive incremental loading...\n";

    T done = 0.;
    T maxStepSize = 1./numSteps;

    while (abs(done - 1.) > 1e-10)
    {
        T stepSize;
        if (1.-done >= maxStepSize)
            stepSize = maxStepSize;
        else
            stepSize = 1. - done;

        bool bijective = false;
        index_t numAdapt = 0;
        displacements.push_back(gsMultiPatch<T>());

        for (auto it = bdryCurves.dirichletBegin(); it != bdryCurves.dirichletEnd(); ++it)
            assembler.setDirichletDofs(it->patch(),it->side(),stepSize*deformCoefs.at(std::pair<index_t,index_t>(it->patch(),it->side())));

        if (stepNum > 0)
            assembler.assemble(displacements[stepNum-1]);
        else
            assembler.assemble();
        gsSparseSolver<>::LU solver(assembler.matrix());
        gsVector<T> solVector = solver.solve(assembler.rhs());
        assembler.constructSolution(solVector,displacements[stepNum]);
        if (stepNum > 0)
            for (int p = 0; p < numP; ++p)
                displacements[stepNum].patch(p).coefs() += displacements[stepNum-1].patch(p).coefs();

        T oldQuality;
        if (stepNum > 0)
            oldQuality = assembler.solutionJacRatio(displacements[stepNum-1]);
        else
            oldQuality = 1.;

        while (!bijective)
        {
            T ratio = assembler.solutionJacRatio(displacements[stepNum])/oldQuality;
            if (numAdapt == 0)
                gsInfo << "Iteration " << stepNum + 1 << ": " << done*100 << "% -> " << (done+stepSize)*100
                          << "%, QR " << ratio << (ratio > qualityRatio ? " > " : " < ") << qualityRatio << std::endl;
            else
                gsInfo << "             " << done*100 << "% -> " << (done+stepSize)*100
                       << "%, QR " << ratio << (ratio > qualityRatio ? " > " : " < ") << qualityRatio << std::endl;
            if (ratio > qualityRatio)
            {
                bijective = true;
                totalIncSolVector += solVector;
            }
            else if (numAdapt < maxAdapt)
            {
                for (int p = 0; p < numP; ++p)
                {
                    if (stepNum > 0)
                        displacements.back().patch(p).coefs() -= displacements[stepNum-1].patch(p).coefs();
                    displacements.back().patch(p).coefs() *= 0.5;
                    if (stepNum > 0)
                        displacements.back().patch(p).coefs() += displacements[stepNum-1].patch(p).coefs();
                }
                numAdapt++;
                stepSize *= 0.5;
            }
            else
            {
                gsInfo << "Adaptive algorithm stalled after " << numAdapt << " iterations.\n";
                return 1;
            }
        }
        done += stepSize;
        stepNum++;
    }

    // ------------- Finalizing section --------------//
    if (finalize)
    {
        gsInfo << "Adaptive Newton's method for the final loading step...\n";
        assembler.homogenizeFixedDofs(-1);
        bool converged = false;
        index_t numIter = 0;
        T initUpdateNorm = totalIncSolVector.norm();

        while (numIter < maxNumIterations && !converged)
        {
            bool bijective = false;
            index_t numAdapt = 0;
            assembler.assemble(displacements.back());
            gsSparseSolver<>::LU solver(assembler.matrix());
            gsVector<T> solVector = solver.solve(assembler.rhs());
            displacements.push_back(gsMultiPatch<T>());
            assembler.constructSolution(solVector,displacements.back());
            for (int p = 0; p < numP; ++p)
                displacements.back().patch(p).coefs() += displacements[stepNum + numIter-1].patch(p).coefs();

<<<<<<< HEAD
    std::vector<std::string> zeros;
    for (short_t d = 0; d < pDim; ++d)
        zeros.push_back("0.");
    gsFunctionExpr<T> g(zeros,pDim);
=======
            T updateNorm = solVector.norm();
            T oldQuality = assembler.solutionJacRatio(displacements[stepNum + numIter-1]);
>>>>>>> 5968537a

            while (!bijective)
            {
                T ratio = assembler.solutionJacRatio(displacements.back())/oldQuality;
                if (numAdapt == 0)
                    gsInfo << "Iteration: " << numIter + 1 << ", update norm: " << updateNorm
                           << ", QR " << ratio << (ratio > qualityRatio ? " > " : " < ") << qualityRatio << std::endl;
                else
                    gsInfo << "              displacement update halved, QR = " << ratio
                           << (ratio > qualityRatio ? " > " : " < ") << qualityRatio << std::endl;

                if (ratio > qualityRatio)
                    bijective = true;
                else if (numAdapt < maxAdapt)
                {
                    for (int p = 0; p < numP; ++p)
                    {
                        displacements.back().patch(p).coefs() -= displacements[stepNum + numIter-1].patch(p).coefs();
                        displacements.back().patch(p).coefs() *= 0.5;
                        displacements.back().patch(p).coefs() += displacements[stepNum + numIter-1].patch(p).coefs();
                    }
                    numAdapt++;
                }
                else
                {
                    gsInfo << "Adaptive algorithm stalled after " << numAdapt << " iterations.\n";
                    return 1;
                }
            }

            if ((updateNorm < tolerance || updateNorm/initUpdateNorm < tolerance) && numAdapt == 0)
                converged = true;

            numIter++;
        }

        if (!converged)
        {
            gsInfo << "Newton's method didn't converged after exceeding a maximum number of iterations: " << maxNumIterations << ".\n";
            return 1;
        }
        else
            gsInfo << "Newton's method converged after " << numIter << " iterations.\n";
    }

    return 0;
}

template <class T>
void plotDeformation(std::vector<gsMultiPatch<T> > & displacements, gsMultiPatch<T> const & initDomain,
                     std::string fileName, index_t numSamples)
{
    std::string fileNameOnly = fileName.substr(fileName.find_last_of("/\\")+1);
    gsParaviewCollection collectionMesh(fileName + "_mesh");
    gsParaviewCollection collectionJac(fileName + "_jac");
    index_t res;

    gsMultiPatch<T> configuration;
    for (index_t p = 0; p < initDomain.nPatches(); ++p)
        configuration.addPatch(initDomain.patch(p));

    gsPiecewiseFunction<T> dets;
    for (index_t p = 0; p < configuration.nPatches(); ++p)
        dets.addPiecePointer(new gsDetFunction<T>(configuration,p));

    bool plotJac = true;
    if (numSamples == 0)
        plotJac = false;

    if (plotJac)
        gsInfo << "Step: 0/" << displacements.size() << std::endl;

    gsField<> detField(configuration,dets,true);
    std::map<std::string,const gsField<> *> fields;
    fields["Jacobian"] = &detField;
    gsWriteParaviewMultiPhysics(fields,fileName+std::to_string(0),numSamples,true);

    for (index_t p = 0; p < configuration.nPatches(); ++p)
    {
        collectionMesh.addTimestep(fileNameOnly + std::to_string(0),p,0,"_mesh.vtp");
        if (plotJac)
            collectionJac.addTimestep(fileNameOnly + std::to_string(0),p,0,".vts");
        else
            res = system(("rm " + fileName + std::to_string(0) + std::to_string(p) + ".vts").c_str());
        GISMO_ASSERT(res == 0, "Problems with deleting files\n");
    }
    res = system(("rm " + fileName + std::to_string(0) + ".pvd").c_str());
    GISMO_ASSERT(res == 0, "Problems with deleting files\n");


    for (unsigned s = 0; s < displacements.size(); ++s)
    {
        if (plotJac)
            gsInfo << "Step: " << s+1 << "/" << displacements.size() << std::endl;

        for (index_t p = 0; p < configuration.nPatches(); ++p)
        {
            configuration.patch(p).coefs() += displacements[s].patch(p).coefs();
            if (s > 0)
               configuration.patch(p).coefs() -= displacements[s-1].patch(p).coefs();
        }

        gsWriteParaviewMultiPhysics(fields,fileName+std::to_string(s+1),numSamples,true);
        for (index_t p = 0; p < configuration.nPatches(); ++p)
        {
            collectionMesh.addTimestep(fileNameOnly + std::to_string(s+1),p,s+1,"_mesh.vtp");

            if (plotJac)
                collectionJac.addTimestep(fileNameOnly + std::to_string(s+1),p,s+1,".vts");
            else
                res = system(("rm " + fileName + std::to_string(s+1) + std::to_string(p) + ".vts").c_str());

            GISMO_ASSERT(res == 0, "Problems with deleting files\n");
        }
        res = system(("rm " + fileName + std::to_string(s+1) + ".pvd").c_str());
        GISMO_ASSERT(res == 0, "Problems with deleting files\n");
    }

    collectionMesh.save();
    if (plotJac)
        collectionJac.save();

    (void)res;
}

<<<<<<< HEAD
template <class T>
index_t checkGeometry(gsMultiPatch<T> const & domain)
{
    index_t corruptedPatch = -1;
    gsMapData<T> md;
    md.flags = NEED_DERIV;

    gsVector<unsigned> nPoints(domain.dim());

    for (index_t p = 0; p < domain.nPatches(); ++p)
    {
        for (index_t d = 0; d < domain.dim(); ++d)
            nPoints.at(d) = domain.basis(p).degree(d);

        typename gsBasis<T>::domainIter domIt = domain.basis(p).makeDomainIterator(boundary::none);
        for (; domIt->good(); domIt->next())
        {
            gsMatrix<> points = gsPointGrid(domIt->lowerCorner(), domIt->upperCorner(),nPoints);
            md.points = points;
            domain.patch(p).computeMap(md);
            for (index_t q = 0; q < points.cols(); ++q)
                if (md.jacobian(q).determinant() <= 0)
                {
                    corruptedPatch = p;
                    goto exitLabel;
                }
        }
    }
    exitLabel:;
    return corruptedPatch;
}
=======
>>>>>>> 5968537a

template <class T>
void plotGeometry(gsMultiPatch<T> const & domain, std::string fileName, index_t numSamples)
{
    std::string fileNameOnly = fileName.substr(fileName.find_last_of("/\\")+1);
    gsParaviewCollection collectionMesh(fileName + "_mesh");
    gsParaviewCollection collectionJac(fileName + "_jac");
    index_t res;

    bool plotJac = true;
    if (numSamples == 0)
        plotJac = false;

    gsPiecewiseFunction<T> dets;
    for (index_t p = 0; p < domain.nPatches(); ++p)
        dets.addPiecePointer(new gsDetFunction<T>(domain,p));
    gsField<> detField(domain,dets,true);
    std::map<std::string,const gsField<> *> fields;
    fields["Jacobian"] = &detField;
    gsWriteParaviewMultiPhysics(fields,fileName,numSamples,true);

    for (index_t p = 0; p < domain.nPatches(); ++p)
    {
        collectionMesh.addPart(fileNameOnly,p,"_mesh.vtp"); 
        if (plotJac)
            collectionJac.addPart(fileNameOnly,p,".vts");
        else
            res = system(("rm " + fileName + std::to_string(p) + ".vts").c_str());
        GISMO_ASSERT(res == 0, "Problems with deleting files\n");
    }
    res = system(("rm " + fileName + ".pvd").c_str());
    GISMO_ASSERT(res == 0, "Problems with deleting files\n");
    (void)res;

    collectionMesh.save();
    if (plotJac)
        collectionJac.save();
}


template <class T>
index_t checkGeometry(gsMultiPatch<T> const & domain)
{
    index_t corruptedPatch = -1;
    gsMapData<T> md;
    md.flags = NEED_DERIV;
    gsMatrix<T> points;

    for (index_t p = 0; p < domain.nPatches(); ++p)
    {
        gsVector<index_t> numNodes(domain.dim());
        for (int i = 0; i < domain.dim(); ++i)
            numNodes.at(i) = domain.basis(p).degree(i)+1;
        gsQuadRule<T> quRule = gsQuadrature::get<T>(1,numNodes);

        typename gsBasis<T>::domainIter domIt = domain.basis(p).makeDomainIterator(boundary::none);
        for (; domIt->good(); domIt->next())
        {
            genSamplingPoints(domIt->lowerCorner(),domIt->upperCorner(),quRule,points);
            md.points = points;
            domain.patch(p).computeMap(md);
            for (int q = 0; q < points.cols(); ++q)
                if (md.jacobian(q).determinant() <= 0)
                    return p;
        }
    }
    return corruptedPatch;
}

template <class T>
T geometryJacRatio(gsMultiPatch<T> const & domain)
{
    std::vector<T> maxs, mins;
    gsMapData<T> md;
    md.flags = NEED_DERIV;
    gsMatrix<T> points;

    for (index_t p = 0; p < domain.nPatches(); ++p)
    {
<<<<<<< HEAD
        for (short_t d = 0; d < domain.dim(); ++d)
            nPoints.at(d) = domain.basis(p).degree(d);
=======
        gsVector<index_t> numNodes(domain.dim());
        for (int i = 0; i < domain.dim(); ++i)
            numNodes.at(i) = domain.basis(p).degree(i)+1;
        gsQuadRule<T> quRule = gsQuadrature::get<T>(1,numNodes);
>>>>>>> 5968537a

        typename gsBasis<T>::domainIter domIt = domain.basis(p).makeDomainIterator(boundary::none);
        for (; domIt->good(); domIt->next())
        {
            genSamplingPoints(domIt->lowerCorner(),domIt->upperCorner(),quRule,points);
            md.points = points;
            domain.patch(p).computeMap(md);

            T min = md.jacobian(0).determinant();
            T max = min;
            for (int q = 1; q < points.cols(); ++q)
            {
                T jac = md.jacobian(q).determinant();
                if (jac > max)
                    max = jac;
                if (jac < min)
                    min = jac;
            }

            maxs.push_back(max);
            mins.push_back(min);
        }
    }

    return *(std::min_element(mins.begin(),mins.end())) / *(std::max_element(maxs.begin(),maxs.end()));
}

//--------------------------------------------------------------------//
//------------------------ Modelling ---------------------------------//
//--------------------------------------------------------------------//

template<class T>
typename gsGeometry<T>::uPtr simplifyCurve(gsGeometry<T> const & curve,
                                          index_t additionalPoints, index_t degree,
                                          index_t numSamples)
{
    GISMO_ASSERT(curve.domainDim() == 1 ,"That's not a curve.\n");
    index_t deg = degree == 0 ? curve.degree(0) : degree;
    index_t num = deg + 1 + additionalPoints;

    gsKnotVector<T> knots(0.0,1.0, num - deg - 1, deg + 1);
    gsKnotVector<T> knotVector(knots);
    gsBSplineBasis<T> basis(knotVector);

    gsMatrix<T> params(1,numSamples);
    for (index_t p = 0; p < numSamples; ++p)
        params.at(p) = 1.*p/(numSamples-1);

    gsMatrix<T> curveValues;
    curve.eval_into(params,curveValues);

    gsMatrix<T> lens(numSamples,1);
    lens.at(0) = 0.;
    for (index_t p = 1; p < numSamples; ++p)
        lens.at(p) = lens.at(p-1) + distance(curveValues,p,curveValues,p-1,true);

    gsMatrix<T> lenParams(1,numSamples);
    for (index_t p = 0; p < numSamples; ++p)
        lenParams.at(p) = lens.at(p)/lens.at(numSamples-1);

    typename gsGeometry<T>::uPtr simpleCurve = fittingDirichlet(lenParams,curveValues,basis);

    simpleCurve->eval_into(params,curveValues);
    for (index_t p = 1; p < numSamples; ++p)
        lens.at(p) = lens.at(p-1) + distance(curveValues,p,curveValues,p-1,true);

    for (index_t p = 0; p < numSamples; ++p)
        lenParams.at(p) = lens.at(p)/lens.at(numSamples-1);

    return fittingDirichlet(lenParams,curveValues,curve.basis());
}

template<class T>
T curveDistance(gsGeometry<T> const & curveA,
                gsGeometry<T> const & curveB,
                index_t numSamples)
{
    gsMatrix<T> params(1,numSamples);
    for (index_t p = 0; p < numSamples; ++p)
        params.at(p) = 1.*p/(numSamples-1);

    gsMatrix<T> pointsA, pointsB;
    curveA.eval_into(params,pointsA);
    curveB.eval_into(params,pointsB);

    T dist = 0.;
    for (int p = 0; p < numSamples; ++p)
        dist += pow(distance(pointsA,p,pointsB,p,true),2);

    return sqrt(dist/numSamples);
}

template <class T>
typename gsGeometry<T>::uPtr fittingDirichlet(gsMatrix<T> const & params,
                                              gsMatrix<T> const & points,
                                              gsBasis<T> const & basis)
{
    index_t numSamples = params.cols();
    unsigned num = basis.size();
    index_t dim = points.rows();

    gsSparseMatrix<T> A(num,num);
    gsMatrix<T> b(num,dim);
    b.setZero();

    gsMatrix<T> basisValues;
    gsMatrix<unsigned> activeBasis;

    basis.eval_into(params,basisValues);
    basis.active_into(params,activeBasis);

    for (index_t p = 1; p < numSamples; ++p)
    {
        index_t numActive = activeBasis.rows();
        for (index_t i = 0; i < numActive; ++i)
        {
            if (activeBasis(i,p) == 0)
            {
                for (index_t j = 0; j < numActive; ++j)
                {
                    if (activeBasis(j,p) != 0 && activeBasis(j,p) != num-1 )
                        b.row(activeBasis(j,p)-1) -= basisValues(i,p) * basisValues(j,p) *
                                                     points.col(0).transpose() * (params.at(p)-params.at(p-1));
                }
            }
            else if (activeBasis(i,p) == num-1)
            {
                for (index_t j = 0; j < numActive; ++j)
                {
                    if (activeBasis(j,p) != 0 && activeBasis(j,p) != num-1 )
                        b.row(activeBasis(j,p)-1) -= basisValues(i,p) * basisValues(j,p) *
                                                     points.col(numSamples-1).transpose() * (params.at(p)-params.at(p-1));
                }
            }
            else
            {
                b.row(activeBasis(i,p)-1) += basisValues(i,p) * points.col(p).transpose() * (params.at(p)-params.at(p-1));
                for (index_t j = 0; j < numActive; ++j)
                    if (activeBasis(j,p) != 0 && activeBasis(j,p) != num-1 )
                        A(activeBasis(i,p)-1, activeBasis(j,p)-1) += basisValues(i,p) * basisValues(j,p) * (params.at(p)-params.at(p-1));
            }
        }
    }

    A.makeCompressed();
    typename gsSparseSolver<T>::CGDiagonal solver(A);
    gsMatrix<T> x = solver.solve(b);

    gsMatrix<T> coefs(num,dim);
    coefs.row(0) = points.col(0).transpose();
    coefs.block(1,0,num-2,dim) = x.block(0,0,num-2,dim);
    coefs.row(num-1) = points.col(numSamples-1).transpose();

    return basis.makeGeometry(give(coefs));
}

template<class T>
typename gsGeometry<T>::uPtr genPatchInterpolation(gsGeometry<T> const & A, gsGeometry<T> const & B,
                                                   index_t deg, index_t num, bool xiDir)
{
    GISMO_ASSERT(A.parDim() == B.parDim(), "Geometries are incompatible: different parametric dimensions: " +
                                           std::to_string(A.parDim()) + " and " + std::to_string(B.parDim()) + "\n");
    index_t pDim = A.parDim();
    GISMO_ASSERT(pDim == 1 || pDim ==2, "Can only interpolate between curves or surfaces. Given geometries have parametric dimension " +
                                        std::to_string(pDim) + "\n");
    for (index_t d = 0; d < pDim; ++d)
        GISMO_ASSERT(A.degree(d) == B.degree(d), "Geometries are incompatible: different splines degrees in dimension" +
                                                 std::to_string(d) + ": " + std::to_string(A.degree(d)) +
                                                 " and " + std::to_string(B.degree(d)) + "\n");

    GISMO_ASSERT(A.targetDim() == B.targetDim(), "Geometries are incompatible: different physical dimensions: " +
                                                 std::to_string(A.targetDim()) + " and " + std::to_string(B.targetDim()) + "\n");
    index_t tDim = A.targetDim();
    GISMO_ASSERT(A.coefsSize() == B.coefsSize(), "Geometries are incompatible: different number of control points: " +
                                                 std::to_string(A.coefsSize()) + " and " + std::to_string(B.coefsSize()) + "\n");
    index_t baseNum = A.coefsSize();

    gsKnotVector<T> newKnots(0.0,1.0, num - deg - 1, deg + 1);

    gsMultiPatch<> temp;
    temp.addPatch(A.clone());

    if (pDim == 1)
    {

        gsMatrix<T> coefs(baseNum*num,tDim);
        T part = 1./(num-deg);
        T pos = 0.;
        for (index_t i = 0; i < num; ++i)
        {
            if (i < deg)
                pos += part/deg*i;
            else if (deg <= i && i < num-deg )
                pos += part;
            else
                pos += part/deg*(num-i);

            for (index_t j = 0; j < baseNum; ++j)
            {
                if (xiDir)
                    coefs.row(j*num+i) = combine(A.coefs(),B.coefs(),pos,j,j).row(0);
                else
                    coefs.row(i*baseNum+j) = combine(A.coefs(),B.coefs(),pos,j,j).row(0);
            }
        }

        if (xiDir)
        {
            gsTensorBSplineBasis<2,T> basis(newKnots,
                                            (static_cast<gsBSpline<T> &>(temp.patch(0))).knots());
            return basis.makeGeometry(give(coefs));
        }
        else
        {
            gsTensorBSplineBasis<2,T> basis((static_cast<gsBSpline<T> &>(temp.patch(0))).knots(),
                                            newKnots);
            return basis.makeGeometry(give(coefs));
        }
    }
    else
    {
        gsTensorBSplineBasis<3,T> basis((static_cast<gsTensorBSpline<2,T> &>(temp.patch(0))).knots(0),
                                        (static_cast<gsTensorBSpline<2,T> &>(temp.patch(0))).knots(1),
                                        newKnots);

        gsMatrix<T> coefs(baseNum*num,tDim);
        T part = 1./(num-deg);
        T pos = 0.;
        for (index_t i = 0; i < num; ++i)
        {
            if (i < deg)
                pos += part/deg*i;
            else if (deg <= i && i < num-deg )
                pos += part;
            else
                pos += part/deg*(num-i);

            for (index_t j = 0; j < baseNum; ++j)
                coefs.row(i*baseNum+j) = combine(A.coefs(),B.coefs(),pos,j,j).row(0);
        }

        return basis.makeGeometry(give(coefs));
    }
}

template<class T>
typename gsGeometry<T>::uPtr genPatchScaling(gsGeometry<T> const & boundary,
                                             index_t deg, index_t num,
                                             T scaling, gsVector<T> const & center)
{
    typename gsGeometry<T>::uPtr scaledBoundary = boundary.clone();
    scaledBoundary->translate(-1*center);
    scaledBoundary->scale(scaling);
    scaledBoundary->translate(center);
    return genPatchInterpolation(boundary,*scaledBoundary,deg,num);
}

template<class T>
typename gsGeometry<T>::uPtr genLine(index_t deg, index_t num,
                                     gsMatrix<T> const & A, gsMatrix<T> const & B,
                                     index_t iA, index_t iB)
{
    GISMO_ASSERT(num - deg - 1 >= 0,"Too few DoFs\n");
    GISMO_ASSERT(A.cols() == B.cols(),"Points have different dimensions\n");
    gsKnotVector<T> knots(0.0,1.0, num - deg - 1, deg + 1);
    gsBSplineBasis<T> basis(knots);

    index_t dim = A.cols();
    gsMatrix<T> coefs(num,dim);

    T part = 1./(num-deg);
    T pos = 0.;
    for (index_t i = 0; i < num; ++i)
    {
        if (i < deg)
            pos += part/deg*i;
        else if (deg <= i && i < num-deg )
            pos += part;
        else
            pos += part/deg*(num-i);

        coefs.row(i) = combine(A,B,pos,iA,iB).row(0);
    }

    return basis.makeGeometry(give(coefs));
}

template<class T>
typename gsGeometry<T>::uPtr genCircle(index_t deg, index_t num,
                                       T radius, T x0, T y0,
                                       T angle0, T arcAngle)
{
    GISMO_ASSERT(num - deg - 1 >= 0,"Too few DoFs\n");
    gsKnotVector<T> knots(0.0,1.0, num - deg - 1, deg + 1);
    gsBSplineBasis<T> basis(knots);
    return genCircle(basis,radius,x0,y0,angle0,arcAngle);
}

template<class T>
typename gsGeometry<T>::uPtr genCircle(gsBasis<T> & basis,
                                       T radius,
                                       T x0, T y0,
                                       T angle0, T arcAngle)
{
    index_t numPoints = 1000;
    gsMatrix<> params(1,numPoints);
    gsMatrix<> points(2,numPoints);
    for (index_t i = 0; i < numPoints; ++i)
    {
        params(0,i) = 1.*i/(numPoints-1);
        points(0,i) = x0 + radius*cos(angle0 + i*arcAngle/(numPoints-1));
        points(1,i) = y0 + radius*sin(angle0 + i*arcAngle/(numPoints-1));
    }

    return fittingDirichlet(params,points,basis);
}

template<class T>
typename gsGeometry<T>::uPtr genQuad(index_t xiDeg, index_t xiNum, index_t etaDeg, index_t etaNum,
                                     gsMatrix<T> const & A, gsMatrix<T> const & B,
                                     gsMatrix<T> const & C, gsMatrix<T> const & D,
                                     index_t iA, index_t iB, index_t iC, index_t iD)
{
    typename gsGeometry<T>::uPtr sideAB = genLine(xiDeg,xiNum,A,B,iA,iB);
    typename gsGeometry<T>::uPtr sideCD = genLine(xiDeg,xiNum,C,D,iC,iD);

    return genPatchInterpolation(*sideAB,*sideCD,etaDeg,etaNum);
}

template<class T>
typename gsGeometry<T>::uPtr genSphere(index_t xiDeg, index_t xiNum, index_t etaDeg, index_t etaNum,
                                       T xi0, T xi1, T eta0, T eta1)
{
    GISMO_ASSERT(xiNum - xiDeg - 1 >= 0,"Too few DoFs\n");
    GISMO_ASSERT(etaNum - etaDeg - 1 >= 0,"Too few DoFs\n");

    gsKnotVector<T> xiKnots(0.,1.,xiNum - xiDeg - 1, xiDeg + 1);
    gsKnotVector<T> etaKnots(0.,1.,etaNum - etaDeg - 1, etaDeg + 1);
    return genSphere(xiKnots,etaKnots,xi0,xi1,eta0,eta1);

}

template<class T>
typename gsGeometry<T>::uPtr genSphere(gsKnotVector<T> & xiKnots, gsKnotVector<T> & etaKnots,
                                       T xi0, T xi1, T eta0, T eta1)
{
    gsBSplineBasis<T> xiBasis(xiKnots);
    typename gsGeometry<T>::uPtr xiCircle = genCircle(xiBasis,1.,0.,0.,xi0,xi1-xi0);
    gsBSplineBasis<T> etaBasis(etaKnots);
    typename gsGeometry<T>::uPtr etaCircle = genCircle(xiBasis,1.,0.,0.,xi0,xi1-xi0);

    gsTensorBSplineBasis<2,T> basis(xiKnots,etaKnots);

    index_t xiNum = xiCircle->coefsSize();
    index_t etaNum = etaCircle->coefsSize();
    gsMatrix<T> coefs(xiNum*etaNum,3);
    for (index_t i = 0; i < xiNum; ++i)
    {
        for (index_t j = 0; j < etaNum; ++j)
        {
            coefs(j*xiNum+i,0) = xiCircle->coef(i,0)*etaCircle->coef(j,1);
            coefs(j*xiNum+i,1) = xiCircle->coef(i,1)*etaCircle->coef(j,1);
            coefs(j*xiNum+i,2) = etaCircle->coef(j,0);
        }
    }

    return basis.makeGeometry(give(coefs));
}

template<class T>
typename gsGeometry<T>::uPtr genCylinder(gsGeometry<T> const & base,
                                         index_t deg, index_t num, T height)
{
    GISMO_ASSERT(num - deg - 1 >= 0,"Too few DoFs\n");

    typename gsGeometry<T>::uPtr botBoundary = base.clone();
    typename gsGeometry<T>::uPtr topBoundary = base.clone();
    if (base.targetDim() < 3)
    {
        botBoundary->embed3d();
        topBoundary->embed3d();
    }

    topBoundary->translate(gsVector<T,3>::vec(0.,0.,height));
    return genPatchInterpolation(*botBoundary,*topBoundary,deg,num);
}

template<class T>
typename gsGeometry<T>::uPtr genScrew(gsGeometry<T> const & base,
                                      index_t deg, index_t num,
                                      T height, T pitch, T x0, T y0)
{
    GISMO_ASSERT(num - deg - 1 >= 0,"Too few DoFs\n");

    index_t pDim = base.parDim();
    GISMO_ASSERT(pDim == 1 || pDim ==2,"Wrong geometry type\n");

    gsKnotVector<> zKnots(0.0,1.0, num - deg - 1, deg + 1);
    gsBSplineBasis<> zBasis(zKnots);

    index_t numBase = base.coefsSize();

    index_t numPoints = 10000;
    gsMatrix<> params(1,numPoints);
    gsMatrix<> points(3,numPoints);
    for (index_t i = 0; i < numPoints; ++i)
    {
        params(0,i) = 1.*i/(numPoints-1);
        points(0,i) = cos(params(0,i)*2*M_PI*pitch/360);
        points(1,i) = sin(params(0,i)*2*M_PI*pitch/360);
        points(2,i) = height*params(0,i);
    }

    typename gsGeometry<T>::uPtr helix = fittingDirichlet(params,points,zBasis);

    gsMatrix<T> coefs(numBase*num,3);
    gsMultiPatch<T> temp;
    temp.addPatch(base.clone());

    T oldAngle = 0.;
    T oldRadius = 1.;
    for (index_t i = 0; i < num; ++i)
    {
        T x = helix->coef(i,0);
        T y = helix->coef(i,1);
        T radius = sqrt(x*x+y*y);
        T angle = atan2(y,x);
        temp.patch(0).translate(gsVector<T,2>::vec(-1*x0,-1*y0));
        temp.patch(0).rotate(angle-oldAngle);
        temp.patch(0).scale(radius/oldRadius);
        temp.patch(0).translate(gsVector<T,2>::vec(x0,y0));

        for (index_t j = 0; j < numBase; j++)
        {
            coefs(i*numBase + j,0) = temp.patch(0).coef(j,0);
            coefs(i*numBase + j,1) = temp.patch(0).coef(j,1);
            coefs(i*numBase + j,2) = helix->coef(i,2);
        }
        oldRadius = radius;
        oldAngle = angle;
    }

    if (pDim == 1)
    {
        gsTensorBSplineBasis<2,T> basis(static_cast<gsBSpline<T> &>(temp.patch(0)).knots(0),
                                        zKnots);
        return basis.makeGeometry(give(coefs));
    }
    else
    {
        gsTensorBSplineBasis<3,T> basis(static_cast<gsTensorBSpline<2,T> &>(temp.patch(0)).knots(0),
                                        static_cast<gsTensorBSpline<2,T> &>(temp.patch(0)).knots(1),
                                        zKnots);
        return basis.makeGeometry(give(coefs));
    }
}

//------------------------------------------------------//
//----------------- Auxiliary functions ----------------//
//------------------------------------------------------//

template<class T>
gsMatrix<T> combine(gsMatrix<T> const & A, gsMatrix<T> const & B, T x,
                    index_t iA, index_t iB, bool cols)
{
    if (cols)
    {
        GISMO_ASSERT(A.rows() == B.rows(),"Points have different dimensions\n");
        index_t dim = A.rows();
        gsMatrix<T> combination(dim,1);
        combination.col(0) = (1-x)*A.col(iA) + x*B.col(iB);
        return combination;
    }
    else
    {
        GISMO_ASSERT(A.cols() == B.cols(),"Points have different dimensions\n");
        index_t dim = A.cols();
        gsMatrix<T> combination(1,dim);
        combination.row(0) = (1-x)*A.row(iA) + x*B.row(iB);
        return combination;
    }
}

template <class T>
T distance(gsMatrix<T> const & A, index_t i, gsMatrix<T> const & B, index_t j, bool cols)
{
    T dist = 0.;

    if (cols)
    {
        GISMO_ASSERT(A.rows() == B.rows(),"Wrong matrix size\n");
        for (index_t d = 0; d < A.rows(); ++d)
            dist = sqrt(pow(dist,2)+pow(A(d,i)-B(d,j),2));
    }
    else
    {
        GISMO_ASSERT(A.cols() == B.cols(),"Wrong matrix size\n");
        for (index_t d = 0; d < A.cols(); ++d)
            dist = sqrt(pow(dist,2)+pow(A(i,d)-B(j,d),2));
    }

    return dist;
}

} // namespace ends<|MERGE_RESOLUTION|>--- conflicted
+++ resolved
@@ -36,14 +36,13 @@
 //-----------------------------------//
 
 template <class T>
-<<<<<<< HEAD
-void computeDeformation(std::vector<gsMultiPatch<T> > & displacements,
-                            gsMultiPatch<T> const & initDomain, gsBoundaryConditions<T> const & bdryCurves,
-                            index_t numSteps, index_t materialLaw, T poissonRatio)
+index_t computeMeshDeformation(std::vector<gsMultiPatch<T> > & displacements, gsMultiPatch<T> const & initDomain,
+                               gsBoundaryConditions<T> const & bdryCurves, T poissonRatio,
+                               index_t numSteps, index_t maxAdapt, T qualityRatio,
+                               bool finalize, T tolerance, index_t maxNumIterations)
 {
     index_t numP = initDomain.nPatches();
-    short_t pDim = initDomain.parDim();
-    displacements.resize(numSteps);
+    index_t pDim = initDomain.parDim();
 
     gsMultiBasis<T> basis(initDomain);
 
@@ -55,68 +54,10 @@
     std::map<std::pair<index_t,index_t>,gsMatrix<T> > deformCoefs;
     for (auto it = bdryCurves.dirichletBegin(); it != bdryCurves.dirichletEnd(); ++it)
         deformCoefs[std::pair<index_t,index_t>(it->patch(),it->side())] = (static_cast<gsGeometry<T> &>(*(it->function())).coefs() -
-                                                                   initDomain.patch(it->patch()).boundary(it->side())->coefs()) / numSteps;
+                                                                   initDomain.patch(it->patch()).boundary(it->side())->coefs());
+
     std::vector<std::string> zeros;
-    for (short_t d = 0; d < pDim; ++d)
-        zeros.push_back("0.");
-    gsFunctionExpr<T> g(zeros,pDim);
-
-    gsElasticityAssembler<T> assembler(initDomain,basis,bcInfo,g);
-    assembler.options().setReal("PoissonsRatio",poissonRatio);
-    assembler.options().setInt("MaterialLaw",materialLaw);
-    for (auto it = bdryCurves.dirichletBegin(); it != bdryCurves.dirichletEnd(); ++it)
-        assembler.setDirichletDofs(it->patch(),it->side(),deformCoefs.at(std::pair<index_t,index_t>(it->patch(),it->side())));
-
-    for (index_t s = 0; s < numSteps; ++s)
-    {
-        if (s > 0)
-            assembler.assemble(displacements[s-1]);
-        else
-            assembler.assemble();
-
-        gsSparseSolver<>::LU solver(assembler.matrix());
-        gsVector<T> solVector = solver.solve(assembler.rhs());
-        assembler.constructSolution(solVector,displacements[s]);
-
-        if (s > 0)
-            for (index_t p = 0; p < numP; ++p)
-                displacements[s].patch(p).coefs() += displacements[s-1].patch(p).coefs();
-
-        index_t corruptedPatch = assembler.checkSolution(displacements[s]);
-        gsInfo << "Step: " << s+1 << "/" << numSteps
-               << ", J" << (corruptedPatch == -1 ? " > 0" : " < 0") << std::endl;
-        if (materialLaw == 1)
-            GISMO_ENSURE(corruptedPatch == -1, "Invalid incremental deformation, J < 0");
-    }
-}
-
-template <class T>
-void computeDeformation(std::vector<gsMultiPatch<T> > & displacements, gsMultiPatch<T> const & initDomain,
-                        gsBoundaryConditions<T> const & bdryCurves, T poissonRatio, T threshold)
-=======
-index_t computeMeshDeformation(std::vector<gsMultiPatch<T> > & displacements, gsMultiPatch<T> const & initDomain,
-                               gsBoundaryConditions<T> const & bdryCurves, T poissonRatio,
-                               index_t numSteps, index_t maxAdapt, T qualityRatio,
-                               bool finalize, T tolerance, index_t maxNumIterations)
->>>>>>> 5968537a
-{
-    index_t numP = initDomain.nPatches();
-    short_t pDim = initDomain.parDim();
-
-    gsMultiBasis<T> basis(initDomain);
-
-    gsBoundaryConditions<T> bcInfo;
-    for (auto it = initDomain.bBegin(); it != initDomain.bEnd(); ++it)
-        for (index_t d = 0; d < pDim; ++d)
-            bcInfo.addCondition(it->patch,it->side(),condition_type::dirichlet,0,d);
-
-    std::map<std::pair<index_t,index_t>,gsMatrix<T> > deformCoefs;
-    for (auto it = bdryCurves.dirichletBegin(); it != bdryCurves.dirichletEnd(); ++it)
-        deformCoefs[std::pair<index_t,index_t>(it->patch(),it->side())] = (static_cast<gsGeometry<T> &>(*(it->function())).coefs() -
-                                                                   initDomain.patch(it->patch()).boundary(it->side())->coefs());
-
-    std::vector<std::string> zeros;
-    for (short_t d = 0; d < pDim; ++d)
+    for (index_t d = 0; d < pDim; ++d)
         zeros.push_back("0.");
     gsFunctionExpr<T> g(zeros,pDim);
 
@@ -222,15 +163,8 @@
             for (int p = 0; p < numP; ++p)
                 displacements.back().patch(p).coefs() += displacements[stepNum + numIter-1].patch(p).coefs();
 
-<<<<<<< HEAD
-    std::vector<std::string> zeros;
-    for (short_t d = 0; d < pDim; ++d)
-        zeros.push_back("0.");
-    gsFunctionExpr<T> g(zeros,pDim);
-=======
             T updateNorm = solVector.norm();
             T oldQuality = assembler.solutionJacRatio(displacements[stepNum + numIter-1]);
->>>>>>> 5968537a
 
             while (!bijective)
             {
@@ -356,40 +290,6 @@
     (void)res;
 }
 
-<<<<<<< HEAD
-template <class T>
-index_t checkGeometry(gsMultiPatch<T> const & domain)
-{
-    index_t corruptedPatch = -1;
-    gsMapData<T> md;
-    md.flags = NEED_DERIV;
-
-    gsVector<unsigned> nPoints(domain.dim());
-
-    for (index_t p = 0; p < domain.nPatches(); ++p)
-    {
-        for (index_t d = 0; d < domain.dim(); ++d)
-            nPoints.at(d) = domain.basis(p).degree(d);
-
-        typename gsBasis<T>::domainIter domIt = domain.basis(p).makeDomainIterator(boundary::none);
-        for (; domIt->good(); domIt->next())
-        {
-            gsMatrix<> points = gsPointGrid(domIt->lowerCorner(), domIt->upperCorner(),nPoints);
-            md.points = points;
-            domain.patch(p).computeMap(md);
-            for (index_t q = 0; q < points.cols(); ++q)
-                if (md.jacobian(q).determinant() <= 0)
-                {
-                    corruptedPatch = p;
-                    goto exitLabel;
-                }
-        }
-    }
-    exitLabel:;
-    return corruptedPatch;
-}
-=======
->>>>>>> 5968537a
 
 template <class T>
 void plotGeometry(gsMultiPatch<T> const & domain, std::string fileName, index_t numSamples)
@@ -441,7 +341,7 @@
     for (index_t p = 0; p < domain.nPatches(); ++p)
     {
         gsVector<index_t> numNodes(domain.dim());
-        for (int i = 0; i < domain.dim(); ++i)
+        for (short_t i = 0; i < domain.dim(); ++i)
             numNodes.at(i) = domain.basis(p).degree(i)+1;
         gsQuadRule<T> quRule = gsQuadrature::get<T>(1,numNodes);
 
@@ -451,7 +351,7 @@
             genSamplingPoints(domIt->lowerCorner(),domIt->upperCorner(),quRule,points);
             md.points = points;
             domain.patch(p).computeMap(md);
-            for (int q = 0; q < points.cols(); ++q)
+            for (index_t q = 0; q < points.cols(); ++q)
                 if (md.jacobian(q).determinant() <= 0)
                     return p;
         }
@@ -469,15 +369,10 @@
 
     for (index_t p = 0; p < domain.nPatches(); ++p)
     {
-<<<<<<< HEAD
-        for (short_t d = 0; d < domain.dim(); ++d)
-            nPoints.at(d) = domain.basis(p).degree(d);
-=======
         gsVector<index_t> numNodes(domain.dim());
-        for (int i = 0; i < domain.dim(); ++i)
+        for (short_t i = 0; i < domain.dim(); ++i)
             numNodes.at(i) = domain.basis(p).degree(i)+1;
         gsQuadRule<T> quRule = gsQuadrature::get<T>(1,numNodes);
->>>>>>> 5968537a
 
         typename gsBasis<T>::domainIter domIt = domain.basis(p).makeDomainIterator(boundary::none);
         for (; domIt->good(); domIt->next())
@@ -488,7 +383,7 @@
 
             T min = md.jacobian(0).determinant();
             T max = min;
-            for (int q = 1; q < points.cols(); ++q)
+            for (index_t q = 1; q < points.cols(); ++q)
             {
                 T jac = md.jacobian(q).determinant();
                 if (jac > max)
@@ -640,7 +535,7 @@
 {
     GISMO_ASSERT(A.parDim() == B.parDim(), "Geometries are incompatible: different parametric dimensions: " +
                                            std::to_string(A.parDim()) + " and " + std::to_string(B.parDim()) + "\n");
-    index_t pDim = A.parDim();
+    short_t pDim = A.parDim();
     GISMO_ASSERT(pDim == 1 || pDim ==2, "Can only interpolate between curves or surfaces. Given geometries have parametric dimension " +
                                         std::to_string(pDim) + "\n");
     for (index_t d = 0; d < pDim; ++d)
@@ -650,7 +545,7 @@
 
     GISMO_ASSERT(A.targetDim() == B.targetDim(), "Geometries are incompatible: different physical dimensions: " +
                                                  std::to_string(A.targetDim()) + " and " + std::to_string(B.targetDim()) + "\n");
-    index_t tDim = A.targetDim();
+    short_t tDim = A.targetDim();
     GISMO_ASSERT(A.coefsSize() == B.coefsSize(), "Geometries are incompatible: different number of control points: " +
                                                  std::to_string(A.coefsSize()) + " and " + std::to_string(B.coefsSize()) + "\n");
     index_t baseNum = A.coefsSize();
@@ -872,7 +767,7 @@
 {
     GISMO_ASSERT(num - deg - 1 >= 0,"Too few DoFs\n");
 
-    index_t pDim = base.parDim();
+    short_t pDim = base.parDim();
     GISMO_ASSERT(pDim == 1 || pDim ==2,"Wrong geometry type\n");
 
     gsKnotVector<> zKnots(0.0,1.0, num - deg - 1, deg + 1);

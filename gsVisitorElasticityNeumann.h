/** @file gsVisitorElasticityNeumann.h

    @brief Visitor class for the surface load integration.

    This file is part of the G+Smo library.

    This Source Code Form is subject to the terms of the Mozilla Public
    License, v. 2.0. If a copy of the MPL was not distributed with this
    file, You can obtain one at http://mozilla.org/MPL/2.0/.

    Author(s):
        O. Weeger    (2012 - 2015, TU Kaiserslautern),
        A.Shamanskiy (2016 - ...., TU Kaiserslautern)
*/

#pragma once

#include <gsAssembler/gsQuadrature.h>
#include <gsCore/gsFuncData.h>

namespace gismo
{

template <class T>
class gsVisitorElasticityNeumann
{
public:

    gsVisitorElasticityNeumann(const gsPde<T> & ,
                               const boundary_condition<T> & s)
        : neumannFunction_ptr( s.function().get() ),
          patchSide( s.side() )
    {}

    void initialize(const gsBasis<T> & basis,
                    const index_t patchIndex,
                    const gsOptionList & options,
                    gsQuadRule<T> & rule)
    {
        rule = gsQuadrature::get(basis, options, patchSide.direction());
        md.flags = NEED_VALUE | NEED_MEASURE;

        dim = basis.dim();
    }

    inline void evaluate(const gsBasis<T> & basis, // to do: more unknowns
                         const gsGeometry<T> & geo,
                         const gsMatrix<T> & quNodes)
    {
        // store quadrature points of the element for geometry evaluation
        md.points = quNodes;
        // find local indices which are active on the element
        basis.active_into(quNodes.col(0), localIndices);
        numActiveFunctions = localIndices.rows();
        // Evaluate basis functions on element
        basis.eval_into(quNodes, basisValues);
        // Compute image of the quadrature points plus gradient, jacobian and other necessary data
        geo.computeMap(md);
        // Evaluate the Neumann functon on the images of the quadrature points
        neumannFunction_ptr->eval_into(md.values[0], neumannValues);
        // Initialize local matrix/rhs
        localRhs.setZero(dim*numActiveFunctions,1);
    }

    inline void assemble(gsDomainIterator<T> & element,
                         const gsVector<T> & quWeights)
    {
        index_t N = numActiveFunctions;

        // loop over the quadrature nodes
        for (index_t q = 0; q < quWeights.rows(); ++q)
        {
			// Compute the outer normal vector on the side
            // normal length equals to the local area measure
            gsVector<T> unormal;
            outerNormal(md, q, patchSide, unormal);

            // Collect the factors here: quadrature weight and geometry measure
            const T weight = quWeights[q] * unormal.norm();

<<<<<<< HEAD
            for (index_t d = 0; d < dim; ++d)
                localRhs.middleRows(d*N,N).noalias() += weight * neumannValues(d,q) * basisValues.col(q) ;
=======
            for (short_t d = 0; d < dim; ++d)
                localRhs.middleRows(d*numActiveFunctions,numActiveFunctions).noalias() +=
                    weight * neumannValues(d,q) * basisValues.col(q) ;
>>>>>>> 8823d540
        }
    }

    inline void localToGlobal(const int patchIndex,
                              const std::vector<gsMatrix<T> > & ,
                              gsSparseSystem<T> & system)
    {
        std::vector< gsMatrix<unsigned> > globalIndices(dim,localIndices);
        gsVector<size_t> blockNumbers(dim);
        for (short_t d = 0; d < dim; ++d)
        {
            system.mapColIndices(localIndices, patchIndex, globalIndices[d], d);
            blockNumbers.at(d) = d;
        }
        system.pushToRhs(localRhs,globalIndices,blockNumbers);
    }

protected:   
    // general problem info
    short_t dim;
    const gsFunction<T> * neumannFunction_ptr;
    boxSide patchSide;
    // geometry mapping
    gsMapData<T> md;

    // local components of the global linear system
    gsMatrix<T> localMat;
    gsMatrix<T> localRhs;

    // Stored evaluations
    index_t numActiveFunctions;
    gsMatrix<unsigned> localIndices;
    gsMatrix<T> basisValues;
    gsMatrix<T> neumannValues;
};

} // namespace gismo<|MERGE_RESOLUTION|>--- conflicted
+++ resolved
@@ -78,14 +78,8 @@
             // Collect the factors here: quadrature weight and geometry measure
             const T weight = quWeights[q] * unormal.norm();
 
-<<<<<<< HEAD
-            for (index_t d = 0; d < dim; ++d)
+            for (short_t d = 0; d < dim; ++d)
                 localRhs.middleRows(d*N,N).noalias() += weight * neumannValues(d,q) * basisValues.col(q) ;
-=======
-            for (short_t d = 0; d < dim; ++d)
-                localRhs.middleRows(d*numActiveFunctions,numActiveFunctions).noalias() +=
-                    weight * neumannValues(d,q) * basisValues.col(q) ;
->>>>>>> 8823d540
         }
     }
 
